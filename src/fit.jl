--- conflicted
+++ resolved
@@ -39,15 +39,8 @@
     for iteration = ProgressBar(2:sampler.num_iterations)
         instances[:, iteration] = instances[:, iteration-1]
         for observation = 1:n
-<<<<<<< HEAD
-            remove_observation!(observation, instances, iteration, data, sufficient_stats, model)
-            (cluster, weight) = gibbs_move(observation, data, sufficient_stats, model)
-            add_observation!(observation, cluster, instances, iteration, data, sufficient_stats, model)
-
+            gibbs_sample!(observation, instances, iteration, data, sufficient_stats, model)
             @assertion sum(sufficient_stats.cluster.num_observations[1:n]) === n
-=======
-            gibbs_sample!(observation, instances, iteration, data, sufficient_stats, model)
->>>>>>> 782741ad
         end
     end
     return instances
@@ -65,16 +58,6 @@
         (cluster, weight) = gibbs_proposal(observation, data, sufficient_stats, model)
         add_observation!(observation, cluster, instances, iteration, data, sufficient_stats, model)
     end
-end
-
-function gibbs_sample!(observation, instances, iteration, data, sufficient_stats, model::HiddenMarkovModel)
-    n = size(data)[2]
-    remove_observation!(observation, instances, iteration, data, sufficient_stats, model)
-    previous_state = (observation > 1) ? instances[observation-1, iteration] : n+1
-    next_state = (observation < n) ? instances[observation+1, iteration] : n+1
-    (cluster, weight) = gibbs_proposal(observation, data, sufficient_stats, model, previous_state, next_state)
-    add_observation!(observation, cluster, instances, iteration, data, sufficient_stats, model, 
-                     update_next_cluster=true)
 end
 
 function gibbs_proposal(observation::Int64, data::Matrix{T}, sufficient_stats::SufficientStatistics, 
@@ -90,46 +73,9 @@
 
     weights = Array{Float64}(undef, num_clusters+1)
     weights[1:num_clusters] = compute_existing_cluster_log_predictives(observation, clusters, 
-                                                                       sufficient_stats.cluster, cluster_parameters)
-    weights[num_clusters+1] = new_cluster_log_predictive(sufficient_stats.cluster, cluster_parameters)
+                                                                       sufficient_stats, cluster_parameters)
+    weights[num_clusters+1] = new_cluster_log_predictive(sufficient_stats, cluster_parameters, observation)
     weights += compute_data_log_predictives(observation, choices, data, sufficient_stats.data, data_parameters)
-
-    return gumbel_max(choices, weights)
-end
-
-function gibbs_proposal(observation, data, sufficient_stats, model, previous_state, next_state)
-    clusters = get_clusters(sufficient_stats.cluster)
-    num_clusters = length(clusters)
-
-    choices = Array{Int64}(undef, num_clusters+1)
-    choices[1:num_clusters] = clusters
-    choices[num_clusters+1] = observation
-
-    weights = zeros(Float64, num_clusters+1)
-    # Add contribution from transitioning from previous state
-    n = size(data)[2]
-    if previous_state !== n+1
-        weights[1:num_clusters] = compute_existing_cluster_log_predictives(observation, clusters, previous_state, 
-                                                                           sufficient_stats, model.cluster_parameters)
-        weights[num_clusters+1] = new_cluster_log_predictive(sufficient_stats.cluster, model.cluster_parameters)
-    end
-    @assert !any(isnan.(weights))
-    # Add contribution from transitioning into next state 
-    if next_state !== n+1
-        for (index, choice) = enumerate(choices)
-            # TODO: make this dispatch on the boolean value
-            if next_state === observation+1
-                weights[index] += new_cluster_log_predictive(sufficient_stats.cluster, model.cluster_parameters)
-            else
-                weights[index] += compute_existing_cluster_log_predictives(observation, next_state, choice, 
-                                                                           sufficient_stats, model.cluster_parameters)
-            end
-        end
-    end
-    @assert !any(isnan.(weights))
-    # Add contribution from data
-    weights += compute_data_log_predictives(observation, choices, data, sufficient_stats.data, model.data_parameters)
-    @assert !any(isnan.(weights))
 
     return gumbel_max(choices, weights)
 end
@@ -140,7 +86,7 @@
     changepoint_parameters = model.changepoint_parameters
     n = size(data)[2]
 
-    changepoints = get_changepoints(sufficient_stats.cluster, observation)
+    changepoints = get_changepoints(sufficient_stats, observation)
     num_changepoints = length(changepoints)
 
     choices = Array{Int64}(undef, num_changepoints+1)
@@ -149,10 +95,10 @@
 
     weights = Array{Float64}(undef, num_changepoints+1)
     for (index, changepoint) in enumerate(changepoints)
-        weights[index] = existing_cluster_log_predictive(sufficient_stats.cluster, model.changepoint_parameters, 
+        weights[index] = existing_cluster_log_predictive(sufficient_stats, model.changepoint_parameters, 
                                                          changepoint)
     end
-    weights[num_changepoints+1] = new_cluster_log_predictive(sufficient_stats.cluster, model.changepoint_parameters)
+    weights[num_changepoints+1] = new_cluster_log_predictive(sufficient_stats, model.changepoint_parameters, observation)
     weights += compute_data_log_predictives(observation, choices, data, sufficient_stats.data, data_parameters)
 
     return gumbel_max(choices, weights)
@@ -160,12 +106,6 @@
 
 function propose(observation, data, particles, particle, sufficient_stats, model::Mixture)
     return gibbs_proposal(observation, data, sufficient_stats, model)
-end
-
-function propose(observation, data, particles, particle, sufficient_stats, model::HiddenMarkovModel)
-    previous_state = particles[observation-1, particle]
-    next_state = size(data)[2] + 1
-    return gibbs_proposal(observation, data, sufficient_stats, model, previous_state, next_state)
 end
 
 function fit(data, model, sampler::SequentialMonteCarlo)
@@ -274,28 +214,6 @@
     return cluster_sufficient_stats
 end
 
-function prepare_cluster_sufficient_statistics(::HiddenMarkovModel{C, D}, n) where {C <: BetaNtlParameters, D}
-    num_observations = Vector{Int64}(zeros(Int64, n))
-    # The null state is represented as n+1
-    state_num_observations = Matrix{Int64}(zeros(Int64, n+1, n))
-    clusters = BitArray(undef, n)
-    clusters .= false
-    return StationaryHmmSufficientStatistics(num_observations, state_num_observations, clusters)
-end
-
-function prepare_cluster_sufficient_statistics(::HiddenMarkovModel{C, D}, n) where {C <: NtlParameters, D}
-    num_observations = Vector{Int64}(zeros(Int64, n))
-    state_num_observations = Matrix{Int64}(zeros(Int64, n+1, n))
-    state_assignments = Vector{SparseMatrixCSC}(undef, n+1)
-    # TODO: this might need to be modified to account for null state n+1
-    for i = 1:(n+1)
-        state_assignments[i] = spzeros(Int64, n+1, n+1)
-    end
-    clusters = BitArray(undef, n)
-    clusters .= false
-    return NonstationaryHmmSufficientStatistics(num_observations, state_num_observations, state_assignments, clusters)
-end
-
 function compute_cluster_data_log_likelihood(cluster::Int64, sufficient_stats::SufficientStatistics,
                                              data_parameters::MultinomialParameters)
     dirichlet_posterior = sufficient_stats.data.posterior_dirichlet_scale[:, cluster]
@@ -388,12 +306,6 @@
     log_likelihoods[particle] = log_likelihood
 end
 
-function compute_log_weight!(log_weights::Vector{Float64}, log_likelihoods::Vector{Float64}, 
-                             proposal_log_weight::Float64, sufficient_stats::SufficientStatistics,
-                             model::HiddenMarkovModel, particle::Int64)
-    log_weights[particle] = 1
-    log_likelihoods[particle] = 0
-end
 
 function update_data_sufficient_statistics!(sufficient_stats::SufficientStatistics{C,D}, cluster::Int64, 
                                             datum::Vector{Float64}, model::Model;
@@ -484,53 +396,6 @@
     end
 end
 
-function update_cluster_sufficient_statistics!(sufficient_stats::SufficientStatistics{C, D}, cluster, source_cluster, 
-                                               ::Int64; update_type::String="add") where 
-                                               {C <: StationaryHmmSufficientStatistics, D}
-    if update_type === "add"
-        sufficient_stats.cluster.state_num_observations[source_cluster, cluster] += 1
-        sufficient_stats.cluster.num_observations[cluster] += 1
-        if sufficient_stats.cluster.num_observations[cluster] === 1
-            sufficient_stats.cluster.clusters[cluster] = true
-        end
-    elseif update_type === "remove"
-        sufficient_stats.cluster.state_num_observations[source_cluster, cluster] -= 1
-        sufficient_stats.cluster.num_observations[cluster] -= 1
-        if sufficient_stats.cluster.num_observations[cluster] === 0
-            sufficient_stats.cluster.clusters[cluster] = false
-        end
-    else
-        message = "$update_type is not a supported update type."
-        throw(ArgumentError(message))
-    end
-end
-
-function update_cluster_sufficient_statistics!(sufficient_stats::SufficientStatistics{C, D}, cluster, source_cluster, 
-                                               observation::Int64; update_type::String="add") where 
-                                               {C <: NonstationaryHmmSufficientStatistics, D}
-    if update_type === "add"
-        sufficient_stats.cluster.state_num_observations[source_cluster, cluster] += 1
-        sufficient_stats.cluster.state_assignments[source_cluster][observation, cluster] += 1
-        sufficient_stats.cluster.num_observations[cluster] += 1
-        if sufficient_stats.cluster.num_observations[cluster] === 1
-            sufficient_stats.cluster.clusters[cluster] = true
-        end
-    elseif update_type === "remove"
-        sufficient_stats.cluster.state_num_observations[source_cluster, cluster] -= 1
-        sufficient_stats.cluster.state_assignments[source_cluster][observation, cluster] -= 1
-        sufficient_stats.cluster.num_observations[cluster] -= 1
-        if sufficient_stats.cluster.num_observations[cluster] === 0
-            sufficient_stats.cluster.clusters[cluster] = false
-        end
-    else
-        message = "$update_type is not a supported update type."
-        throw(ArgumentError(message))
-    end
-    @assert sufficient_stats.cluster.state_num_observations[source_cluster, cluster] >= 0
-    @assert sufficient_stats.cluster.num_observations[cluster] >= 0
-    @assert sufficient_stats.cluster.state_assignments[source_cluster][observation, cluster] >= 0
-end
-
 function update_changepoint_sufficient_statistics!(sufficient_stats::SufficientStatistics, changepoint::Int64; 
                                                    update_type::String="remove")
     if update_type === "remove"
@@ -572,67 +437,6 @@
     update_cluster_stats_new_birth_time!(cluster_sufficient_stats.num_observations, new_time, old_time)
     cluster_sufficient_stats.changepoints[new_time] = true
     cluster_sufficient_stats.changepoints[old_time] = false
-end
-
-function update_cluster_stats_new_birth_time!(cluster_sufficient_stats::StationaryHmmSufficientStatistics, new_time, old_time)
-    @assert any(cluster_sufficient_stats.state_num_observations[:, old_time] .> 0)
-    @assert all(cluster_sufficient_stats.state_num_observations[new_time, :] .=== 0)
-    @assert all(cluster_sufficient_stats.state_num_observations[:, new_time] .=== 0)
-    @assert !cluster_sufficient_stats.clusters[new_time]
-    @assert cluster_sufficient_stats.clusters[old_time]
-
-    num_obs = deepcopy(cluster_sufficient_stats.state_num_observations[old_time, :])
-    cluster_sufficient_stats.state_num_observations[new_time, :] = num_obs 
-    cluster_sufficient_stats.state_num_observations[old_time, :] .= 0
-    cluster_sufficient_stats.clusters[new_time] = true
-    cluster_sufficient_stats.clusters[old_time] = false
-    # TODO: fix this cheap hack
-    n = length(cluster_sufficient_stats.clusters)
-    clusters = get_clusters(cluster_sufficient_stats)
-    append!(clusters, n+1)
-    for cluster = clusters
-        cluster_sufficient_stats.state_num_observations[cluster, new_time] = cluster_sufficient_stats.state_num_observations[cluster, old_time]
-        cluster_sufficient_stats.state_num_observations[cluster, old_time] = 0
-    end
-    
-    cluster_sufficient_stats.num_observations[new_time] = cluster_sufficient_stats.num_observations[old_time]
-    cluster_sufficient_stats.num_observations[old_time] = 0
-
-    @assert all(cluster_sufficient_stats.state_num_observations[old_time, :] .=== 0)
-    @assert all(cluster_sufficient_stats.state_num_observations[:, old_time] .=== 0)
-    @assert any(cluster_sufficient_stats.state_num_observations[:, new_time] .> 0)
-end
-
-function update_cluster_stats_new_birth_time!(cluster_sufficient_stats::NonstationaryHmmSufficientStatistics, new_time, old_time)
-    num_obs = deepcopy(cluster_sufficient_stats.state_num_observations[old_time, :])
-    cluster_sufficient_stats.state_num_observations[new_time, :] = num_obs 
-    cluster_sufficient_stats.state_num_observations[old_time, :] .= 0
-    # Modify the state assignments
-    cluster_sufficient_stats.state_assignments[new_time][:, :] = deepcopy(cluster_sufficient_stats.state_assignments[old_time][:, :])
-    cluster_sufficient_stats.state_assignments[old_time][:, :] .= 0
-
-    cluster_sufficient_stats.clusters[new_time] = true
-    cluster_sufficient_stats.clusters[old_time] = false
-    # TODO: fix this cheap hack
-    n = length(cluster_sufficient_stats.clusters)
-    clusters = get_clusters(cluster_sufficient_stats)
-    append!(clusters, n+1)
-    # Modify the state num observations
-    for cluster = clusters
-        cluster_sufficient_stats.state_num_observations[cluster, new_time] = cluster_sufficient_stats.state_num_observations[cluster, old_time]
-        cluster_sufficient_stats.state_num_observations[cluster, old_time] = 0
-        old_time_state_assignments = deepcopy(cluster_sufficient_stats.state_assignments[cluster][:, old_time])
-        cluster_sufficient_stats.state_assignments[cluster][:, new_time] = old_time_state_assignments 
-        cluster_sufficient_stats.state_assignments[cluster][:, old_time] .= 0
-        @assert all(cluster_sufficient_stats.state_assignments[cluster][:, old_time] .=== 0) 
-    end
-    cluster_sufficient_stats.num_observations[new_time] = cluster_sufficient_stats.num_observations[old_time]
-    cluster_sufficient_stats.num_observations[old_time] = 0
-    @assert all(cluster_sufficient_stats.state_num_observations[old_time, :] .=== 0)
-    @assert all(cluster_sufficient_stats.state_num_observations[:, old_time] .=== 0)
-    @assert any(cluster_sufficient_stats.state_num_observations[:, new_time] .> 0)
-    @assert any(cluster_sufficient_stats.state_assignments[new_time][:, :] .> 0)
-    @assert all(cluster_sufficient_stats.state_assignments[old_time][:, :] .=== 0)
 end
 
 function update_data_stats_new_birth_time!(data_sufficient_stats::GaussianSufficientStatistics, 
@@ -680,32 +484,6 @@
         cluster = update_cluster_birth_time_remove!(cluster, iteration, instances, sufficient_stats, 
                                                     model.data_parameters)
     end
-end
-
-function remove_observation!(observation::Int64, instances::Matrix{Int64}, iteration::Int64, data::Matrix{T}, 
-                             sufficient_stats::SufficientStatistics, model::HiddenMarkovModel) where {T <: Real}
-    n = size(instances)[1]
-    cluster = instances[observation, iteration]
-    instances[observation, iteration] = n+1 
-
-    previous_cluster = observation > 1 ? instances[observation-1, iteration] : n+1
-    update_cluster_sufficient_statistics!(sufficient_stats, cluster, previous_cluster, observation, 
-                                          update_type="remove")
-    @assertion all(sufficient_stats.cluster.state_num_observations .>= 0)
-
-    if (cluster === observation) && sufficient_stats.cluster.num_observations[cluster] > 0
-        cluster = update_cluster_birth_time_remove!(cluster, iteration, instances, sufficient_stats, 
-                                                    model.data_parameters)
-    end
-    # Update cluster book keeping for the next cluster over
-    if observation < n
-        next_cluster = instances[observation+1, iteration]
-        update_cluster_sufficient_statistics!(sufficient_stats, next_cluster, cluster, observation+1, update_type="remove")
-        update_cluster_sufficient_statistics!(sufficient_stats, next_cluster, n+1, observation+1, update_type="add")
-    end
-    datum = vec(data[:, observation])
-    update_data_sufficient_statistics!(sufficient_stats, cluster, datum, model, update_type="remove")
-    compute_data_posterior_parameters!(cluster, sufficient_stats, model.data_parameters)
 end
 
 function remove_observation!(observation::Int64, instances::Matrix{Int64}, iteration::Int64, data::Matrix{T}, 
@@ -776,29 +554,6 @@
     compute_data_posterior_parameters!(cluster, sufficient_stats, model.data_parameters)
 end
 
-function add_observation!(observation, cluster, instances, iteration, data, sufficient_stats, model::HiddenMarkovModel;
-                          update_next_cluster=false)
-    if observation < cluster
-        cluster = update_cluster_birth_time_add!(cluster, observation, iteration, instances, sufficient_stats, 
-                                                 model.data_parameters)
-    end
-    instances[observation, iteration] = cluster
-    n = size(instances)[1]
-    previous_cluster = observation > 1 ? instances[observation-1, iteration] : n+1
-        # Update cluster book keeping for the current observation
-    update_cluster_sufficient_statistics!(sufficient_stats, cluster, previous_cluster, observation, update_type="add")
-    # Update cluster book keeping for the next observation over
-    if update_next_cluster && observation < n 
-        next_cluster = instances[observation+1, iteration]
-        update_cluster_sufficient_statistics!(sufficient_stats, next_cluster, n+1, observation+1, update_type="remove")
-        update_cluster_sufficient_statistics!(sufficient_stats, next_cluster, cluster, observation+1, update_type="add")
-    end
-    datum = vec(data[:, observation])
-    update_data_sufficient_statistics!(sufficient_stats, cluster, datum, model, update_type="add")
-    compute_data_posterior_parameters!(cluster, sufficient_stats, model.data_parameters)
-    @assertion all(sufficient_stats.cluster.state_num_observations .>= 0)
-end
-
 function add_observation!(observation::Int64, changepoint::Int64, instances::Matrix{Int64}, iteration::Int64,
                           data::Matrix{T}, sufficient_stats::SufficientStatistics,
                           model::Changepoint) where {T <: Real}
@@ -847,7 +602,7 @@
 
 function compute_arrival_distribution_posterior(sufficient_stats::SufficientStatistics{C, D},
                                                 cluster_parameters::ParametricArrivalsClusterParameters{T}) where 
-                                                {T <: GeometricArrivals, C <: MixtureSufficientStatistics, D}
+                                                {T <: GeometricArrivals, C <: Union{MixtureSufficientStatistics, HmmSufficientStatistics}, D}
     n = sufficient_stats.n
     num_clusters = length(get_clusters(sufficient_stats.cluster))
     phi_posterior = deepcopy(cluster_parameters.arrival_distribution.prior)
@@ -867,12 +622,8 @@
     return phi_posterior
 end
 
-<<<<<<< HEAD
 function new_cluster_log_predictive(::SufficientStatistics{C, D}, cluster_parameters::DpParameters) where 
                                    {C <: MixtureSufficientStatistics, D}
-=======
-function new_cluster_log_predictive(::ClusterSufficientStatistics, cluster_parameters::DpParameters)
->>>>>>> 782741ad
     return log(cluster_parameters.alpha)
 end
 
@@ -895,11 +646,7 @@
     return log(numerator) - log(numerator + cluster_parameters.alpha)
 end
 
-<<<<<<< HEAD
 function new_cluster_log_predictive(sufficient_stats::SufficientStatistics,
-=======
-function new_cluster_log_predictive(cluster_sufficient_stats::ClusterSufficientStatistics,
->>>>>>> 782741ad
                                     cluster_parameters::ParametricArrivalsClusterParameters{T}) where 
                                     {T <: GeometricArrivals} 
     phi_posterior = compute_arrival_distribution_posterior(sufficient_stats, cluster_parameters)
@@ -920,18 +667,13 @@
     return new_cluster_log_predictive(sufficient_stats, cluster_parameters)
 end
 
-<<<<<<< HEAD
 function existing_cluster_log_predictive(sufficient_stats::SufficientStatistics,
-=======
-function existing_cluster_log_predictive(cluster_sufficient_stats::ClusterSufficientStatistics,
->>>>>>> 782741ad
                                          cluster_parameters::ParametricArrivalsClusterParameters{T}) where 
                                          {T <: GeometricArrivals}
     phi_posterior = compute_arrival_distribution_posterior(sufficient_stats, cluster_parameters)
     return log(phi_posterior[2]) - log(sum(phi_posterior))
 end
 
-<<<<<<< HEAD
 function existing_cluster_log_predictive(sufficient_stats::SufficientStatistics,
                                          cluster_parameters::ParametricArrivalsClusterParameters{T}, ::Int64) where 
                                          {T <: GeometricArrivals}
@@ -941,10 +683,6 @@
 
 function new_cluster_log_predictive(sufficient_stats::SufficientStatistics,
                                     cluster_parameters::ParametricArrivalsClusterParameters{T}, observation) where 
-=======
-function new_cluster_log_predictive(cluster_sufficient_stats::ClusterSufficientStatistics,
-                                    cluster_parameters::ParametricArrivalsClusterParameters{T}) where 
->>>>>>> 782741ad
                                     {T <: PitmanYorArrivals}
     n = sufficient_stats.n
     num_clusters = count(sufficient_stats.cluster.clusters[1:observation])
@@ -953,13 +691,8 @@
     return log(theta + num_clusters*tau) - log(n-1 + theta)
 end
 
-<<<<<<< HEAD
 function existing_cluster_log_predictive(sufficient_stats::SufficientStatistics,
                                          cluster_parameters::ParametricArrivalsClusterParameters{T}, observation) where 
-=======
-function existing_cluster_log_predictive(cluster_sufficient_stats::ClusterSufficientStatistics,
-                                         cluster_parameters::ParametricArrivalsClusterParameters{T}) where 
->>>>>>> 782741ad
                                          {T <: PitmanYorArrivals}
     n = sufficient_stats.n
     num_clusters = count(sufficient_stats.cluster.clusters[1:observation])
@@ -998,15 +731,6 @@
     return num_complement
 end
 
-function compute_num_complement(cluster, previous_state, hmm_sufficient_stats::NonstationaryHmmSufficientStatistics)
-    num_complement = 0
-    state_assignments = hmm_sufficient_stats.state_assignments[previous_state]
-    for older_cluster=1:(cluster-1)
-        num_complement += sum(state_assignments[cluster:end-1, older_cluster]) 
-    end
-    return num_complement
-end
-
 function compute_stick_breaking_posterior(cluster::Int64, num_observations::Vector{Int64}, beta_prior::Vector{T};
                                           missing_observation::Union{Int64, Nothing}=nothing) where {T <: Real}
     posterior = deepcopy(beta_prior)
@@ -1021,18 +745,6 @@
                                           missing_observation::Union{Int64, Nothing}=nothing)
     posterior = compute_stick_breaking_posterior(cluster, sufficient_stats.cluster.num_observations, 
                                                  ntl_parameters.prior, missing_observation=missing_observation)
-    return posterior
-end
-
-function compute_stick_breaking_posterior(cluster, prev_cluster, hmm_sufficient_stats::NonstationaryHmmSufficientStatistics,
-                                          ntl_parameters)
-    posterior = deepcopy(ntl_parameters.prior)
-    posterior[1] += hmm_sufficient_stats.state_num_observations[prev_cluster, cluster] - 1.
-    if posterior[1] < 0.
-        posterior[1] += 1.
-    end
-    posterior[2] += compute_num_complement(cluster, prev_cluster, hmm_sufficient_stats)
-    posterior[posterior .=== 0.] .= 1.
     return posterior
 end
 
@@ -1122,7 +834,6 @@
     return log_weights
 end
 
-<<<<<<< HEAD
 function compute_existing_cluster_log_predictives(observation::Int64, clusters::Vector{Int64}, 
                                                   sufficient_stats::SufficientStatistics, 
                                                   cluster_parameters::ParametricArrivalsClusterParameters)
@@ -1132,86 +843,20 @@
 end
 
 function compute_existing_cluster_log_predictives(::Int64, clusters::Vector{Int64}, sufficient_stats, ::DpParameters)
-    log_weights = log.(sufficient_stats.cluster.num_observations[clusters])
-=======
-# Note: this only computes the cluster log predictice for the older clusters, younger cluster log predictives
-# are too computationally inefficient to compute
-function compute_cluster_log_predictives(observation::Int64, clusters::Vector{Int64}, previous_cluster::Int64, 
-                                         cluster_sufficient_stats, cluster_parameters::NtlParameters)
-    @assertion all(clusters .< observation)
-    # Not strictly the number of observations
-    ntl_sufficient_stats = cluster_sufficient_stats.cluster
-    num_clusters = length(clusters)
-    log_weights = Vector{Float64}(undef, num_clusters)
-    n = maximum(clusters)
-    n = maximum([n, observation])
-    cluster_log_weights = zeros(Float64, n)
-    complement_log_weights = zeros(Float64, n)
-
-    for cluster = clusters
-        if cluster > 1
-            cluster_psi = compute_stick_breaking_posterior(cluster, previous_cluster, ntl_sufficient_stats, cluster_parameters) 
-            log_denom = log(sum(cluster_psi))
-            cluster_log_weights[cluster] = log(cluster_psi[1]) - log_denom
-            complement_log_weights[cluster] = log(cluster_psi[2]) - log_denom
-        end
-    end
-    for (i, cluster) = enumerate(clusters)
-        log_weight = 0.
-        if cluster > 1
-            log_weight += cluster_log_weights[cluster]
-        end
-        # Clusters younger than the current cluster
-        younger_clusters = (cluster+1):(observation-1)
-        log_weight += sum(complement_log_weights[younger_clusters])
-        log_weights[i] = log_weight
-    end
-    return log_weights
-end
-
-function compute_cluster_log_predictives(observation, cluster::Int64, previous_cluster, cluster_sufficient_stats,
-                                         cluster_parameters::NtlParameters)
-    return reshape(compute_cluster_log_predictives(observation, [cluster], previous_cluster, cluster_sufficient_stats,
-                                                   cluster_parameters), 1)[1]
-end
-
-function compute_existing_cluster_log_predictives(observation::Int64, clusters::Vector{Int64},
-                                                  cluster_sufficient_stats::MixtureSufficientStatistics,
-                                                  cluster_parameters::NtlParameters)
-    log_weights = compute_cluster_log_predictives(observation, clusters, cluster_sufficient_stats, cluster_parameters)
-    log_weights .+= existing_cluster_log_predictive(cluster_sufficient_stats, cluster_parameters)
-    return log_weights
-end
-
-function compute_existing_cluster_log_predictives(observation::Int64, clusters::Vector{Int64}, previous_cluster::Int64,
-                                                  cluster_sufficient_stats, cluster_parameters::NtlParameters)
-    log_weights = compute_cluster_log_predictives(observation, clusters, previous_cluster, cluster_sufficient_stats, 
-                                                  cluster_parameters)
-    log_weights .+= existing_cluster_log_predictive(cluster_sufficient_stats.cluster, cluster_parameters)
-    return log_weights
-end
-
-# HMM
-function compute_existing_cluster_log_predictives(observation::Int64, cluster::Int64, previous_cluster::Int64,
-                                                  cluster_sufficient_stats, cluster_parameters)
-    return reshape(compute_existing_cluster_log_predictives(observation, [cluster], previous_cluster, cluster_sufficient_stats,
-                                                            cluster_parameters), 1)[1]
-end
-
-function compute_existing_cluster_log_predictives(::Int64, clusters::Vector{Int64},
-                                                  cluster_sufficient_stats::MixtureSufficientStatistics, ::DpParameters)
-    log_weights = log.(cluster_sufficient_stats.num_observations[clusters])
->>>>>>> 782741ad
+    num_observations = deepcopy(sufficient_stats.cluster.num_observations[clusters])
+    num_observations[num_observations .< 1] .= 1
+    log_weights = log.(num_observations)
     return log_weights
 end
 
 function compute_existing_cluster_log_predictives(observation::Int64, clusters::Vector{Int64},
                                                   sufficient_stats::SufficientStatistics, 
                                                   beta_ntl_parameters::BetaNtlParameters)
-<<<<<<< HEAD
     n = sufficient_stats.n
     num_clusters = count(sufficient_stats.cluster.clusters[1:observation])
-    log_weights = log.(sufficient_stats.cluster.num_observations[clusters] .- beta_ntl_parameters.alpha)
+    num_observations = deepcopy(sufficient_stats.cluster.num_observations[clusters])
+    num_observations[num_observations .< 1] .= 1
+    log_weights = log.(num_observations .- beta_ntl_parameters.alpha)
     log_weights .-= log(n - num_clusters*beta_ntl_parameters.alpha)
     log_weights .+= existing_cluster_log_predictive(sufficient_stats, beta_ntl_parameters, observation)
     return log_weights
@@ -1220,35 +865,6 @@
 function compute_data_posterior_parameters!(changepoints::Vector{Int64}, sufficient_stats, data_parameters)
     n = sufficient_stats.n
     compute_data_posterior_parameters!(n+1, sufficient_stats, data_parameters)
-=======
-    n = length(cluster_sufficient_stats.clusters)
-    num_clusters = count(cluster_sufficient_stats.clusters)
-    num_obs = deepcopy(cluster_sufficient_stats.num_observations)
-    num_obs[num_obs .=== 0] .= 1
-    log_weights = Vector{Float64}(undef, length(clusters))
-    log_weights = log.(num_obs[clusters] .- beta_ntl_parameters.alpha)
-    log_weights .-= log(n - 1 - num_clusters*beta_ntl_parameters.alpha)
-    log_weights .+= existing_cluster_log_predictive(cluster_sufficient_stats, beta_ntl_parameters)
-    return log_weights
-end
-
-function compute_existing_cluster_log_predictives(observation::Int64, cluster::Int64, cluster_sufficient_stats,
-                                                  cluster_parameters)
-    result = compute_existing_cluster_log_predictives(observation, [cluster], cluster_sufficient_stats, 
-                                                      cluster_parameters)
-    return reshape(result, 1)[1]
-end
-
-function compute_existing_cluster_log_predictives(observation::Int64, clusters::Vector{Int64}, previous_cluster::Int64,
-                                                  cluster_sufficient_stats, 
-                                                  cluster_parameters::BetaNtlParameters{A}) where 
-                                                  {A <: PitmanYorArrivals}
-    previous_cluster_num_obs = cluster_sufficient_stats.cluster.state_num_observations[previous_cluster, :]
-    previous_cluster_sufficient_stats = MixtureSufficientStatistics(previous_cluster_num_obs, 
-                                                                    cluster_sufficient_stats.cluster.clusters)
-    return compute_existing_cluster_log_predictives(observation, clusters, previous_cluster_sufficient_stats, 
-                                                    cluster_parameters)
->>>>>>> 782741ad
 end
 
 function compute_data_posterior_parameters!(cluster::Int64, sufficient_stats::SufficientStatistics,
@@ -1329,7 +945,6 @@
     return Vector{Int64}(changepoints)
 end
 
-<<<<<<< HEAD
 function gibbs_move(observation::Int64, data::Matrix{T}, sufficient_stats::SufficientStatistics, model::Mixture) where 
                    {T <: Real}
     data_parameters = model.data_parameters
@@ -1433,7 +1048,349 @@
                  model::Model) where {T <: Real}
     return gibbs_move(observation, data, sufficient_stats, model)    
 end
-=======
->>>>>>> 782741ad
+
+### HIDDEN MARKOV MODEL
+
+function gibbs_sample!(observation, instances, iteration, data, sufficient_stats, model::HiddenMarkovModel)
+    n = size(data)[2]
+    remove_observation!(observation, instances, iteration, data, sufficient_stats, model)
+    previous_state = (observation > 1) ? instances[observation-1, iteration] : n+1
+    next_state = (observation < n) ? instances[observation+1, iteration] : n+1
+    (cluster, weight) = gibbs_proposal(observation, data, sufficient_stats, model, previous_state, next_state)
+    add_observation!(observation, cluster, instances, iteration, data, sufficient_stats, model, 
+                     update_next_cluster=true)
+end
+
+function gibbs_proposal(observation, data, sufficient_stats, model, previous_state, next_state)
+    clusters = get_clusters(sufficient_stats.cluster)
+    num_clusters = length(clusters)
+
+    choices = Array{Int64}(undef, num_clusters+1)
+    choices[1:num_clusters] = clusters
+    choices[num_clusters+1] = observation
+
+    weights = zeros(Float64, num_clusters+1)
+    # Add contribution from transitioning from previous state
+    n = size(data)[2]
+    if previous_state !== n+1
+        weights[1:num_clusters] = compute_existing_cluster_log_predictives(observation, clusters, previous_state, 
+                                                                           sufficient_stats, model.cluster_parameters)
+        weights[num_clusters+1] = new_cluster_log_predictive(sufficient_stats, model.cluster_parameters, observation)
+    end
+    @assert !any(isnan.(weights))
+    # Add contribution from transitioning into next state 
+    if next_state !== n+1
+        for (index, choice) = enumerate(choices)
+            # TODO: make this dispatch on the boolean value
+            if next_state === observation+1
+                weights[index] += new_cluster_log_predictive(sufficient_stats, model.cluster_parameters, observation)
+            else
+                weights[index] += compute_existing_cluster_log_predictives(observation, next_state, choice, 
+                                                                           sufficient_stats, model.cluster_parameters)
+            end
+        end
+    end
+    @assert !any(isnan.(weights))
+    # Add contribution from data
+    weights += compute_data_log_predictives(observation, choices, data, sufficient_stats.data, model.data_parameters)
+    @assert !any(isnan.(weights))
+
+    return gumbel_max(choices, weights)
+end
+
+function propose(observation, data, particles, particle, sufficient_stats, model::HiddenMarkovModel)
+    previous_state = particles[observation-1, particle]
+    next_state = size(data)[2] + 1
+    return gibbs_proposal(observation, data, sufficient_stats, model, previous_state, next_state)
+end
+
+function prepare_cluster_sufficient_statistics(::HiddenMarkovModel{C, D}, n) where {C <: BetaNtlParameters, D}
+    num_observations = Vector{Int64}(zeros(Int64, n))
+    # The null state is represented as n+1
+    state_num_observations = Matrix{Int64}(zeros(Int64, n+1, n))
+    clusters = BitArray(undef, n)
+    clusters .= false
+    return StationaryHmmSufficientStatistics(num_observations, state_num_observations, clusters)
+end
+
+function prepare_cluster_sufficient_statistics(::HiddenMarkovModel{C, D}, n) where {C <: NtlParameters, D}
+    num_observations = Vector{Int64}(zeros(Int64, n))
+    state_num_observations = Matrix{Int64}(zeros(Int64, n+1, n))
+    state_assignments = Vector{SparseMatrixCSC}(undef, n+1)
+    # TODO: this might need to be modified to account for null state n+1
+    for i = 1:(n+1)
+        state_assignments[i] = spzeros(Int64, n+1, n+1)
+    end
+    clusters = BitArray(undef, n)
+    clusters .= false
+    return NonstationaryHmmSufficientStatistics(num_observations, state_num_observations, state_assignments, clusters)
+end
+
+function update_cluster_sufficient_statistics!(sufficient_stats::SufficientStatistics{C, D}, cluster, source_cluster, 
+                                               ::Int64; update_type::String="add") where 
+                                               {C <: StationaryHmmSufficientStatistics, D}
+    if update_type === "add"
+        sufficient_stats.cluster.state_num_observations[source_cluster, cluster] += 1
+        sufficient_stats.cluster.num_observations[cluster] += 1
+        if sufficient_stats.cluster.num_observations[cluster] === 1
+            sufficient_stats.cluster.clusters[cluster] = true
+        end
+    elseif update_type === "remove"
+        sufficient_stats.cluster.state_num_observations[source_cluster, cluster] -= 1
+        sufficient_stats.cluster.num_observations[cluster] -= 1
+        if sufficient_stats.cluster.num_observations[cluster] === 0
+            sufficient_stats.cluster.clusters[cluster] = false
+        end
+    else
+        message = "$update_type is not a supported update type."
+        throw(ArgumentError(message))
+    end
+end
+
+function update_cluster_sufficient_statistics!(sufficient_stats::SufficientStatistics{C, D}, cluster, source_cluster, 
+                                               observation::Int64; update_type::String="add") where 
+                                               {C <: NonstationaryHmmSufficientStatistics, D}
+    if update_type === "add"
+        sufficient_stats.cluster.state_num_observations[source_cluster, cluster] += 1
+        sufficient_stats.cluster.state_assignments[source_cluster][observation, cluster] += 1
+        sufficient_stats.cluster.num_observations[cluster] += 1
+        if sufficient_stats.cluster.num_observations[cluster] === 1
+            sufficient_stats.cluster.clusters[cluster] = true
+        end
+    elseif update_type === "remove"
+        sufficient_stats.cluster.state_num_observations[source_cluster, cluster] -= 1
+        sufficient_stats.cluster.state_assignments[source_cluster][observation, cluster] -= 1
+        sufficient_stats.cluster.num_observations[cluster] -= 1
+        if sufficient_stats.cluster.num_observations[cluster] === 0
+            sufficient_stats.cluster.clusters[cluster] = false
+        end
+    else
+        message = "$update_type is not a supported update type."
+        throw(ArgumentError(message))
+    end
+    @assert sufficient_stats.cluster.state_num_observations[source_cluster, cluster] >= 0
+    @assert sufficient_stats.cluster.num_observations[cluster] >= 0
+    @assert sufficient_stats.cluster.state_assignments[source_cluster][observation, cluster] >= 0
+end
+
+function update_cluster_stats_new_birth_time!(num_observations::Vector{Int64}, new_time::Int64, old_time::Int64)
+    num_observations[new_time] = num_observations[old_time]
+    num_observations[old_time] = 0
+end
+
+function update_cluster_stats_new_birth_time!(cluster_sufficient_stats::StationaryHmmSufficientStatistics, new_time, old_time)
+    @assert any(cluster_sufficient_stats.state_num_observations[:, old_time] .> 0)
+    @assert all(cluster_sufficient_stats.state_num_observations[new_time, :] .=== 0)
+    @assert all(cluster_sufficient_stats.state_num_observations[:, new_time] .=== 0)
+    @assert !cluster_sufficient_stats.clusters[new_time]
+    @assert cluster_sufficient_stats.clusters[old_time]
+
+    num_obs = deepcopy(cluster_sufficient_stats.state_num_observations[old_time, :])
+    cluster_sufficient_stats.state_num_observations[new_time, :] = num_obs 
+    cluster_sufficient_stats.state_num_observations[old_time, :] .= 0
+    cluster_sufficient_stats.clusters[new_time] = true
+    cluster_sufficient_stats.clusters[old_time] = false
+    # TODO: fix this cheap hack
+    n = length(cluster_sufficient_stats.clusters)
+    clusters = get_clusters(cluster_sufficient_stats)
+    append!(clusters, n+1)
+    for cluster = clusters
+        cluster_sufficient_stats.state_num_observations[cluster, new_time] = cluster_sufficient_stats.state_num_observations[cluster, old_time]
+        cluster_sufficient_stats.state_num_observations[cluster, old_time] = 0
+    end
+    
+    cluster_sufficient_stats.num_observations[new_time] = cluster_sufficient_stats.num_observations[old_time]
+    cluster_sufficient_stats.num_observations[old_time] = 0
+
+    @assert all(cluster_sufficient_stats.state_num_observations[old_time, :] .=== 0)
+    @assert all(cluster_sufficient_stats.state_num_observations[:, old_time] .=== 0)
+    @assert any(cluster_sufficient_stats.state_num_observations[:, new_time] .> 0)
+end
+
+function update_cluster_stats_new_birth_time!(cluster_sufficient_stats::NonstationaryHmmSufficientStatistics, new_time, old_time)
+    num_obs = deepcopy(cluster_sufficient_stats.state_num_observations[old_time, :])
+    cluster_sufficient_stats.state_num_observations[new_time, :] = num_obs 
+    cluster_sufficient_stats.state_num_observations[old_time, :] .= 0
+    # Modify the state assignments
+    cluster_sufficient_stats.state_assignments[new_time][:, :] = deepcopy(cluster_sufficient_stats.state_assignments[old_time][:, :])
+    cluster_sufficient_stats.state_assignments[old_time][:, :] .= 0
+
+    cluster_sufficient_stats.clusters[new_time] = true
+    cluster_sufficient_stats.clusters[old_time] = false
+    # TODO: fix this cheap hack
+    n = length(cluster_sufficient_stats.clusters)
+    clusters = get_clusters(cluster_sufficient_stats)
+    append!(clusters, n+1)
+    # Modify the state num observations
+    for cluster = clusters
+        cluster_sufficient_stats.state_num_observations[cluster, new_time] = cluster_sufficient_stats.state_num_observations[cluster, old_time]
+        cluster_sufficient_stats.state_num_observations[cluster, old_time] = 0
+        old_time_state_assignments = deepcopy(cluster_sufficient_stats.state_assignments[cluster][:, old_time])
+        cluster_sufficient_stats.state_assignments[cluster][:, new_time] = old_time_state_assignments 
+        cluster_sufficient_stats.state_assignments[cluster][:, old_time] .= 0
+        @assert all(cluster_sufficient_stats.state_assignments[cluster][:, old_time] .=== 0) 
+    end
+    cluster_sufficient_stats.num_observations[new_time] = cluster_sufficient_stats.num_observations[old_time]
+    cluster_sufficient_stats.num_observations[old_time] = 0
+    @assert all(cluster_sufficient_stats.state_num_observations[old_time, :] .=== 0)
+    @assert all(cluster_sufficient_stats.state_num_observations[:, old_time] .=== 0)
+    @assert any(cluster_sufficient_stats.state_num_observations[:, new_time] .> 0)
+    @assert any(cluster_sufficient_stats.state_assignments[new_time][:, :] .> 0)
+    @assert all(cluster_sufficient_stats.state_assignments[old_time][:, :] .=== 0)
+end
+
+function remove_observation!(observation::Int64, instances::Matrix{Int64}, iteration::Int64, data::Matrix{T}, 
+                             sufficient_stats::SufficientStatistics, model::HiddenMarkovModel) where {T <: Real}
+    n = size(instances)[1]
+    cluster = instances[observation, iteration]
+    instances[observation, iteration] = n+1 
+
+    previous_cluster = observation > 1 ? instances[observation-1, iteration] : n+1
+    update_cluster_sufficient_statistics!(sufficient_stats, cluster, previous_cluster, observation, 
+                                          update_type="remove")
+    @assertion all(sufficient_stats.cluster.state_num_observations .>= 0)
+
+    if (cluster === observation) && sufficient_stats.cluster.num_observations[cluster] > 0
+        cluster = update_cluster_birth_time_remove!(cluster, iteration, instances, sufficient_stats, 
+                                                    model.data_parameters)
+    end
+    # Update cluster book keeping for the next cluster over
+    if observation < n
+        next_cluster = instances[observation+1, iteration]
+        update_cluster_sufficient_statistics!(sufficient_stats, next_cluster, cluster, observation+1, update_type="remove")
+        update_cluster_sufficient_statistics!(sufficient_stats, next_cluster, n+1, observation+1, update_type="add")
+    end
+    datum = vec(data[:, observation])
+    update_data_sufficient_statistics!(sufficient_stats, cluster, datum, model, update_type="remove")
+    compute_data_posterior_parameters!(cluster, sufficient_stats, model.data_parameters)
+end
+
+function add_observation!(observation, cluster, instances, iteration, data, sufficient_stats, model::HiddenMarkovModel;
+                          update_next_cluster=false)
+    if observation < cluster
+        cluster = update_cluster_birth_time_add!(cluster, observation, iteration, instances, sufficient_stats, 
+                                                 model.data_parameters)
+    end
+    instances[observation, iteration] = cluster
+    n = size(instances)[1]
+    previous_cluster = observation > 1 ? instances[observation-1, iteration] : n+1
+        # Update cluster book keeping for the current observation
+    update_cluster_sufficient_statistics!(sufficient_stats, cluster, previous_cluster, observation, update_type="add")
+    # Update cluster book keeping for the next observation over
+    if update_next_cluster && observation < n 
+        next_cluster = instances[observation+1, iteration]
+        update_cluster_sufficient_statistics!(sufficient_stats, next_cluster, n+1, observation+1, update_type="remove")
+        update_cluster_sufficient_statistics!(sufficient_stats, next_cluster, cluster, observation+1, update_type="add")
+    end
+    datum = vec(data[:, observation])
+    update_data_sufficient_statistics!(sufficient_stats, cluster, datum, model, update_type="add")
+    compute_data_posterior_parameters!(cluster, sufficient_stats, model.data_parameters)
+    @assertion all(sufficient_stats.cluster.state_num_observations .>= 0)
+end
+
+function compute_num_complement(cluster, previous_state, hmm_sufficient_stats::NonstationaryHmmSufficientStatistics)
+    num_complement = 0
+    state_assignments = hmm_sufficient_stats.state_assignments[previous_state]
+    for older_cluster=1:(cluster-1)
+        num_complement += sum(state_assignments[cluster:end-1, older_cluster]) 
+    end
+    return num_complement
+end
+
+function compute_stick_breaking_posterior(cluster, prev_cluster, hmm_sufficient_stats::NonstationaryHmmSufficientStatistics,
+                                          ntl_parameters)
+    posterior = deepcopy(ntl_parameters.prior)
+    posterior[1] += hmm_sufficient_stats.state_num_observations[prev_cluster, cluster] - 1.
+    if posterior[1] < 0.
+        posterior[1] += 1.
+    end
+    posterior[2] += compute_num_complement(cluster, prev_cluster, hmm_sufficient_stats)
+    posterior[posterior .=== 0.] .= 1.
+    return posterior
+end
+
+# Note: this only computes the cluster log predictice for the older clusters, younger cluster log predictives
+# are too computationally inefficient to compute
+function compute_cluster_log_predictives(observation::Int64, clusters::Vector{Int64}, previous_cluster::Int64, 
+                                         cluster_sufficient_stats, cluster_parameters::NtlParameters)
+    @assertion all(clusters .< observation)
+    # Not strictly the number of observations
+    ntl_sufficient_stats = cluster_sufficient_stats.cluster
+    num_clusters = length(clusters)
+    log_weights = Vector{Float64}(undef, num_clusters)
+    n = maximum(clusters)
+    n = maximum([n, observation])
+    cluster_log_weights = zeros(Float64, n)
+    complement_log_weights = zeros(Float64, n)
+
+    for cluster = clusters
+        if cluster > 1
+            cluster_psi = compute_stick_breaking_posterior(cluster, previous_cluster, ntl_sufficient_stats, cluster_parameters) 
+            log_denom = log(sum(cluster_psi))
+            cluster_log_weights[cluster] = log(cluster_psi[1]) - log_denom
+            complement_log_weights[cluster] = log(cluster_psi[2]) - log_denom
+        end
+    end
+    for (i, cluster) = enumerate(clusters)
+        log_weight = 0.
+        if cluster > 1
+            log_weight += cluster_log_weights[cluster]
+        end
+        # Clusters younger than the current cluster
+        younger_clusters = (cluster+1):(observation-1)
+        log_weight += sum(complement_log_weights[younger_clusters])
+        log_weights[i] = log_weight
+    end
+    return log_weights
+end
+
+function compute_cluster_log_predictives(observation, cluster::Int64, previous_cluster, cluster_sufficient_stats,
+                                         cluster_parameters::NtlParameters)
+    return reshape(compute_cluster_log_predictives(observation, [cluster], previous_cluster, cluster_sufficient_stats,
+                                                   cluster_parameters), 1)[1]
+end
+
+function compute_existing_cluster_log_predictives(observation::Int64, clusters::Vector{Int64}, previous_cluster::Int64,
+                                                  cluster_sufficient_stats, cluster_parameters::NtlParameters)
+    log_weights = compute_cluster_log_predictives(observation, clusters, previous_cluster, cluster_sufficient_stats, 
+                                                  cluster_parameters)
+    log_weights .+= existing_cluster_log_predictive(cluster_sufficient_stats, cluster_parameters)
+    return log_weights
+end
+
+# HMM
+function compute_existing_cluster_log_predictives(observation::Int64, cluster::Int64, previous_cluster::Int64,
+                                                  cluster_sufficient_stats, cluster_parameters)
+    return reshape(compute_existing_cluster_log_predictives(observation, [cluster], previous_cluster, cluster_sufficient_stats,
+                                                            cluster_parameters), 1)[1]
+end
+
+function compute_existing_cluster_log_predictives(observation::Int64, cluster::Int64, cluster_sufficient_stats,
+                                                  cluster_parameters)
+    result = compute_existing_cluster_log_predictives(observation, [cluster], cluster_sufficient_stats, 
+                                                      cluster_parameters)
+    return reshape(result, 1)[1]
+end
+
+function compute_existing_cluster_log_predictives(observation::Int64, clusters::Vector{Int64}, previous_cluster::Int64,
+                                                  sufficient_stats, cluster_parameters::BetaNtlParameters{A}) where 
+                                                  {A <: PitmanYorArrivals}
+    previous_state_num_obs = sufficient_stats.cluster.state_num_observations[previous_cluster, :]
+    previous_state_cluster_sufficient_stats = MixtureSufficientStatistics(previous_state_num_obs, 
+                                                                          sufficient_stats.cluster.clusters)
+    previous_state_sufficient_stats = SufficientStatistics(sufficient_stats.n, previous_state_cluster_sufficient_stats,
+                                                           sufficient_stats.data) 
+    return compute_existing_cluster_log_predictives(observation, clusters, previous_state_sufficient_stats, 
+                                                    cluster_parameters)
+end
+
+get_clusters(cluster_sufficient_stats::HmmSufficientStatistics) = findall(cluster_sufficient_stats.clusters)
+
+function compute_log_weight!(log_weights::Vector{Float64}, log_likelihoods::Vector{Float64}, 
+                             proposal_log_weight::Float64, sufficient_stats::SufficientStatistics,
+                             model::HiddenMarkovModel, particle::Int64)
+    log_weights[particle] = 1
+    log_likelihoods[particle] = 0
+end
 
 end